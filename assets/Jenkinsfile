--- conflicted
+++ resolved
@@ -6,18 +6,9 @@
     }
     stages {
         stage('Simulated deploy') {
-<<<<<<< HEAD
-            when {
-                expression {
-                    ! env.IS_PULL_REQUEST
-                }
-            }
-            steps {
-=======
             when { branch 'jervis_simple' }
             steps {
                 sh 'env | LC_ALL=C sort'
->>>>>>> 70015181
                 unstash 'artifacts'
                 unstash 'cobertura'
                 unstash 'junit'
